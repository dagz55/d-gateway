--- conflicted
+++ resolved
@@ -1,14 +1,7 @@
-<<<<<<< HEAD
-@tailwind base;
-@tailwind components;
-@tailwind utilities;
-@import url('https://fonts.googleapis.com/css2?family=Inter:wght@300;400;500;600;700;800;900&family=Space+Grotesk:wght@300;400;500;600;700&display=swap');
-=======
 /* ===== TAILWIND CSS IMPORTS ===== */
 @import 'tailwindcss/base';
 @import 'tailwindcss/components';
 @import 'tailwindcss/utilities';
->>>>>>> e83a48af
 
 /* ===== ZIGNAL GLOBAL STYLES =====
  * Modern crypto signals platform styling
@@ -549,17 +542,8 @@
   box-shadow: 0 0 30px rgba(51, 225, 218, 0.2);
 }
 
-<<<<<<< HEAD
-/* Performance optimizations for 60fps animations */
-* {
-  /* Enable hardware acceleration for all elements with transforms */
-  -webkit-transform: translateZ(0);
-  -webkit-backface-visibility: hidden;
-  -webkit-perspective: 1000px;
-=======
 .drop-shadow-glow {
   filter: drop-shadow(0 0 10px rgba(247, 147, 26, 0.6));
->>>>>>> e83a48af
 }
 
 /* ===== SCROLLBAR STYLES ===== */
@@ -635,16 +619,7 @@
   }
 }
 
-<<<<<<< HEAD
-/* Optimize for retina displays */
-@media (-webkit-min-device-pixel-ratio: 2), (min-resolution: 192dpi) {
-  .crypto-icon {
-    image-rendering: crisp-edges;
-  }
-}
-=======
 /* ===== ACCESSIBILITY ===== */
->>>>>>> e83a48af
 
 button:focus-visible,
 a:focus-visible {
