/** @type {import('next').NextConfig} */
const nextConfig = {
<<<<<<< HEAD
  // Simplified config for Vercel compatibility
=======
  productionBrowserSourceMaps: process.env.NODE_ENV === "production",
>>>>>>> 482a91e3
  reactStrictMode: true,
  typescript: {
    ignoreBuildErrors: true,
  },
  eslint: {
    ignoreDuringBuilds: true,
  },
  env: {},
  // Increase body size limit for photo uploads
  experimental: {
    serverActions: {
      bodySizeLimit: '10mb', // Increase from default 1mb to 10mb
    },
  },
  images: {
    remotePatterns: [
      {
        protocol: "https",
        hostname: "workoscdn.com",
      },
      {
        protocol: "https",
        hostname: "images.unsplash.com",
      },
      {
        protocol: "https",
        hostname: "avatars.githubusercontent.com",
      },
      // Add other trusted domains as needed
    ],
  },
  // External packages for server components
  serverExternalPackages: ['@workos-inc/node'],
  webpack: (config, options) => {
    // Only apply client-side configuration for WorkOS resolution
    if (!options.isServer) {
      config.resolve = config.resolve || {};
      config.resolve.fallback = {
        ...config.resolve.fallback,
        "crypto": "crypto-browserify",
        "http": false,
        "https": false,
        "url": "url",
        "buffer": "buffer",
        "util": "util",
      };
    }

    // Remove devtool override to use Next.js default settings
    // This prevents the performance warning in development
    // config.devtool =
    //   process.env.NODE_ENV === "production" ? "hidden-source-map" : "eval-source-map";
    if (process.env.NODE_ENV === "production") {
      config.optimization = {
        ...config.optimization,
        minimize: true,
      };
    }
    config.plugins = config.plugins || [];
    config.module = config.module || { rules: [] };
    config.module.rules = config.module.rules || [];

    const fileLoaderRule = config.module.rules.find(
      (rule) =>
        typeof rule === "object" &&
        rule !== null &&
        rule.test instanceof RegExp &&
        rule.test.test(".svg"),
    );
    if (fileLoaderRule && typeof fileLoaderRule === "object") {
      fileLoaderRule.exclude = /\.svg$/i;
    }
    config.module.rules.push(
      {
        test: /\.svg$/i,
        resourceQuery: /url/,
        type: "asset/resource",
      },
      // Alternative: use @svgr/webpack to import SVGs as React components
    );

    return config;
  },
};

export default nextConfig;<|MERGE_RESOLUTION|>--- conflicted
+++ resolved
@@ -1,10 +1,7 @@
 /** @type {import('next').NextConfig} */
 const nextConfig = {
-<<<<<<< HEAD
   // Simplified config for Vercel compatibility
-=======
   productionBrowserSourceMaps: process.env.NODE_ENV === "production",
->>>>>>> 482a91e3
   reactStrictMode: true,
   typescript: {
     ignoreBuildErrors: true,
